--- conflicted
+++ resolved
@@ -596,43 +596,6 @@
 
 → NEXT RECOMMENDED MODE: IMPLEMENT MODE
 
-<<<<<<< HEAD
-## ACTIVE TASK - LEVEL 2 - Data Validation Dry-Run and Audit Plan
-- Task: Implement dry-run validation for data collection
-- Status: REFLECTION COMPLETE
-- Goal: Parse all GoMafia data, validate before DB insert, produce reports, configurable thresholds, optional audit logging.
-- Assumptions: work in data-collection/src; default acceptance strict (validation.is_valid == True)
-- Phases:
-  - Phase A 6 Design & Config (0.5h)
-    - A1 Decide acceptance policy (default strict)
-    - A2 Add config options: development.data_validation_threshold, development.enable_validation_audit
-  - Phase B 6 CLI + Orchestrator (1-1.5h)
-    - B1 Add CLI flags --dry-run --validation-threshold= --write-report
-    - B2 Extend DataCollectionOrchestrator method signatures to accept dry_run and validation_threshold
-    - B3 Standardize return structure with scraped validated inserted errors validation_report
-  - Phase C 6 Validation & Reporting (2-3h)
-    - C1 Implement dry-run flow: from_scraped_data, validate_data, collect summaries
-    - C2 Produce JSON report debug/validation_reports/<collection>-<timestamp>.json
-    - C3 Logging via collection_logger
-  - Phase D 6 Insertion Policy & Audit (1-2h)
-    - D1 Insert only items that meet acceptance policy
-    - D2 Optional DB audit: DatabaseService.log_collection_validation and collection_validations table
-  - Phase E 6 Tests & CI (1-2h)
-    - E1 Unit tests for parsing and validation
-    - E2 Integration dry-run smoke test
-    - E3 CI step
-  - Phase F 6 Docs & Runbook (0.5h)
-    - F1 Update README
-    - F2 Operational runbook
-- Acceptance Criteria:
-  - Running main with --dry-run produces JSON report and no DB writes
-  - Default inserts only accepted items
-  - Configurable threshold via config or CLI
-  - Tests for valid and invalid scenarios
-- Next action: Implement Phase B and Phase C (CLI dry-run and report)
-- Owner: Automated task entry by assistant for user confirmation
-- Estimated total dev time 6-10 hours
-=======
 COMPLETED
 
 ### Description
@@ -648,5 +611,4 @@
 ### REFLECTION: Parser Verification
 - Status: REFLECTION COMPLETE (creative->reflect)
 - Branch: van/verify-gomafia-parsing-20250828T000000Z
-- Notes: Player parsing OK; participant lists require API discovery or JS-rendering.
->>>>>>> b0ecb8ce
+- Notes: Player parsing OK; participant lists require API discovery or JS-rendering.